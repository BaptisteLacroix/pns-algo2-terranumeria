--- conflicted
+++ resolved
@@ -22,15 +22,14 @@
 
 logger.info("Loading models")
 logger.info("Loading Mistral")
-#mistral_model = Model("mistral")
-mistral_model = None
+mistral_model = Model("mistral")
+#mistral_model = None
 logger.info("Mistral loaded")
 logger.info("All models are loaded")
 
 # Initialisation du gestionnaire de conversations
 conversation_manager = ConversationManager()
 
-<<<<<<< HEAD
 def llm_response_stream_mocked(_, prompt):
     """
     :param prompt: Prompt text to send to the model
@@ -142,8 +141,6 @@
 
 
 
-=======
->>>>>>> f5be870e
 def llm_response_stream(model, prompt):
     """
     :param prompt: Prompt text to send to the model
@@ -171,44 +168,31 @@
 
         # Validate the required data in the request
         prompt = data.get('prompt', '')
-<<<<<<< HEAD
-=======
         model = data.get('model', 'mistral')
         conversation_id = data.get('conversation_id', None)
->>>>>>> f5be870e
 
         logger.info(f"Received prompt: {prompt}")
 
         # Si un ID de conversation est fourni, charge cette conversation
         if conversation_id:
-            if model == 'mistral':
-                success = mistral_model.load_conversation_history(conversation_id)
-                if not success:
-                    return jsonify({"error": "Conversation not found"}), 404
-            else:
-                success = deepseek_model.load_conversation_history(conversation_id)
-                if not success:
-                    return jsonify({"error": "Conversation not found"}), 404
+            success = mistral_model.load_conversation_history(conversation_id)
+            if not success:
+                return jsonify({"error": "Conversation not found"}), 404
 
         if not prompt:
             logger.warning("Prompt is required but missing")
             return jsonify({"error": "Prompt is required"}), 400
 
         logger.info("Using Mistral model")
-<<<<<<< HEAD
-        return Response(llm_response_stream_mocked(mistral_model, prompt), content_type='text/plain;charset=utf-8',
-=======
         return Response(llm_response_stream(mistral_model, prompt), content_type='text/plain;charset=utf-8',
->>>>>>> f5be870e
                         status=200)
+        # return Response(llm_response_stream_mocked(mistral_model, prompt), content_type='text/plain;charset=utf-8', status=200)
 
     except Exception as e:
         logger.error(f"Error in openai_completions: {str(e)}")
         return jsonify({"error": str(e)}), 500
 
 
-<<<<<<< HEAD
-=======
 @app.route('/conversations', methods=['GET'])
 def get_conversations():
     """
@@ -252,24 +236,13 @@
         return jsonify({"error": str(e)}), 500
 
 
->>>>>>> f5be870e
 @app.route('/reset-memory', methods=['POST'])
 def reset_memory():
     """
     Réinitialise l'historique des conversations.
     """
-<<<<<<< HEAD
-    logger.info("Resetting conversation memory")
-    data = request.json
-    logger.info("Received request data: %s", data)
-    profil = data.get('profil')
-    if mistral_model is not None:
-        mistral_model.reset_memory(profil)
-    return jsonify({"message": "Mémoire de conversation réinitialisée"}), 200
-=======
     try:
         mistral_model.reset_memory()
-        # deepseek_model.reset_memory()
         return jsonify({
             "message": "Mémoire de conversation réinitialisée",
             "conversation_id": mistral_model.current_conversation_id
@@ -277,7 +250,6 @@
     except Exception as e:
         logger.error(f"Error resetting memory: {str(e)}")
         return jsonify({"error": str(e)}), 500
->>>>>>> f5be870e
 
 
 @app.route('/health', methods=['GET'])
