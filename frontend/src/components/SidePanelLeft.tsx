--- conflicted
+++ resolved
@@ -1,29 +1,20 @@
-import { Image, Spacer, Link, Button } from "@heroui/react";
+import {Image, Spacer, Link, Button} from "@heroui/react";
 
 export const SidePanelLeft: React.FC<{ callResetChat: () => void }> = ({
-  callResetChat,
-}) => {
-  return (
-    <div className="flex flex-col h-screen w-1/6 bg-white shadow-lg pb-4">
-      <Spacer y={4} />
-      <Image
-        alt="heroui logo"
-        src="/logo.png"
-        className="rounded-none cursor-pointer mx-auto mb-6"
-<<<<<<< HEAD
-        onClick={() => callResetChat()}
-      />
-      <div className="flex flex-col justify-between h-full px-4">
-        <div className="flex flex-col">
-          <h1 className="text-2xl font-bold text-primary mb-4 px-2">
-            Documentation
-          </h1>
-=======
-        onClick={callResetChat()}
-      />
-      <div className="flex flex-col justify-between h-full px-4">
-        <div className="flex flex-col">
-            <div className="flex flex-col mb-6">
+                                                                           callResetChat,
+                                                                       }) => {
+    return (
+        <div className="flex flex-col h-screen w-1/6 bg-white shadow-lg pb-4">
+            <Spacer y={4}/>
+            <Image
+                alt="heroui logo"
+                src="/logo.png"
+                className="rounded-none cursor-pointer mx-auto mb-6"
+                onClick={() => callResetChat()}
+            />
+            <div className="flex flex-col justify-between h-full px-4">
+                <div className="flex flex-col">
+                    <div className="flex flex-col mb-6">
                         <Link
                             href={"/history"}
                             isBlock
@@ -33,120 +24,78 @@
                             Historique des conversations
                         </Link>
                     </div>
-
-          <h1 className="text-2xl font-bold text-primary mb-4 px-2">Documentation</h1>
->>>>>>> f5be870e
-          <div className="bg-gray-50 p-2">
-            <ul className="flex flex-col space-y-1">
-              <li className="hover:bg-yellow transition-colors">
-                <Link
-                  href={"/learning"}
-                  isBlock
-                  color={undefined}
-                  className="text-darkblue font-semibold text-lg py-2 px-4 block"
-<<<<<<< HEAD
+                    <h1 className="text-2xl font-bold text-primary mb-4 px-2">
+                        Documentation
+                    </h1>
+                    <div className="bg-gray-50 p-2">
+                        <ul className="flex flex-col space-y-1">
+                            <li className="hover:bg-yellow transition-colors">
+                                <Link
+                                    href={"/learning"}
+                                    isBlock
+                                    color={undefined}
+                                    className="text-darkblue font-semibold text-lg py-2 px-4 block"
+                                >
+                                    L'entraînement
+                                </Link>
+                            </li>
+                            <li className="hover:bg-yellow rounded-md transition-colors">
+                                <Link
+                                    href="#"
+                                    isBlock
+                                    color={undefined}
+                                    className="text-darkblue font-semibold text-lg py-2 px-4 block"
+                                >
+                                    Les biais
+                                </Link>
+                            </li>
+                            <li className="hover:bg-yellow rounded-md transition-colors">
+                                <Link
+                                    href="#"
+                                    isBlock
+                                    color={undefined}
+                                    className="text-darkblue font-semibold text-lg py-2 px-4 block"
+                                >
+                                    La véracité
+                                </Link>
+                            </li>
+                            <li className="hover:bg-yellow rounded-md transition-colors">
+                                <Link
+                                    href="#"
+                                    isBlock
+                                    color={undefined}
+                                    className="text-darkblue font-semibold text-lg py-2 px-4 block"
+                                >
+                                    Les mathématiques
+                                </Link>
+                            </li>
+                            <li className="hover:bg-yellow rounded-md transition-colors">
+                                <Link
+                                    href="#"
+                                    isBlock
+                                    color={undefined}
+                                    className="text-darkblue font-semibold text-lg py-2 px-4 block"
+                                >
+                                    L'espace vectoriel
+                                </Link>
+                            </li>
+                        </ul>
+                    </div>
+                </div>
+                <Button
+                    className="pr-5 pl-5 hover:bg-yellow  text-white font-semibold  text-lg"
+                    color="primary"
+                    radius="none"
+                    size="lg"
+                    onPress={() => {
+                        callResetChat();
+                        // Change the Route to /
+                        window.location.href = "/";
+                    }}
                 >
-                  L'entraînement
-                </Link>
-              </li>
-              <li className="hover:bg-yellow rounded-md transition-colors">
-                <Link
-                  href="#"
-                  isBlock
-                  color={undefined}
-                  className="text-darkblue font-semibold text-lg py-2 px-4 block"
-                >
-                  Les biais
-                </Link>
-              </li>
-              <li className="hover:bg-yellow rounded-md transition-colors">
-                <Link
-                  href="#"
-                  isBlock
-                  color={undefined}
-                  className="text-darkblue font-semibold text-lg py-2 px-4 block"
-                >
-                  La véracité
-                </Link>
-              </li>
-              <li className="hover:bg-yellow rounded-md transition-colors">
-                <Link
-                  href="#"
-                  isBlock
-                  color={undefined}
-                  className="text-darkblue font-semibold text-lg py-2 px-4 block"
-                >
-                  Les mathématiques
-                </Link>
-              </li>
-              <li className="hover:bg-yellow rounded-md transition-colors">
-                <Link
-                  href="#"
-                  isBlock
-                  color={undefined}
-                  className="text-darkblue font-semibold text-lg py-2 px-4 block"
-                >
-=======
-                >
-                  L'entraînement
-                </Link>
-              </li>
-              <li className="hover:bg-yellow rounded-md transition-colors">
-                <Link
-                  href="#"
-                  isBlock
-                  color={undefined}
-                  className="text-darkblue font-semibold text-lg py-2 px-4 block"
-                >
-                  Les biais
-                </Link>
-              </li>
-              <li className="hover:bg-yellow rounded-md transition-colors">
-                <Link
-                  href="#"
-                  isBlock
-                  color={undefined}
-                  className="text-darkblue font-semibold text-lg py-2 px-4 block"
-                >
-                  La véracité
-                </Link>
-              </li>
-              <li className="hover:bg-yellow rounded-md transition-colors">
-                <Link
-                  href="#"
-                  isBlock
-                  color={undefined}
-                  className="text-darkblue font-semibold text-lg py-2 px-4 block"
-                >
-                  Les mathématiques
-                </Link>
-              </li>
-              <li className="hover:bg-yellow rounded-md transition-colors">
-                <Link
-                  href="#"
-                  isBlock
-                  color={undefined}
-                  className="text-darkblue font-semibold text-lg py-2 px-4 block"
-                >
->>>>>>> f5be870e
-                  L'espace vectoriel
-                </Link>
-              </li>
-            </ul>
-          </div>
+                    Nouvelle conversation
+                </Button>
+            </div>
         </div>
-        <Button
-          className="pr-5 pl-5 hover:bg-yellow  text-white font-semibold  text-lg"
-          color="primary"
-          radius="none"
-          size="lg"
-          onPress={() => {
-            callResetChat();
-          }}
-        >
-          Nouvelle conversation
-        </Button>
-      </div>
-    </div>
-  );
+    );
 };