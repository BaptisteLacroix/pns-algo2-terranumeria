--- conflicted
+++ resolved
@@ -1,101 +1,5 @@
 import { Image, Spacer, Link, Button } from "@heroui/react";
 
-<<<<<<< HEAD
-export const SidePanelLeft = () => {
-    const handleNewConversation = () => {
-        fetch("http://127.0.0.1:5000/reset-memory", {
-            method: "POST",
-            headers: { "Content-Type": "application/json" },
-        }).catch(err => console.error("Erreur lors de la réinitialisation:", err));
-        
-        window.location.href = "/";
-    };
-
-    return (
-        <div className="flex flex-col h-screen w-1/6 bg-white shadow-lg pb-4">
-            <Spacer y={4}/>
-            <Image alt="heroui logo" src="/logo.png" className="rounded-none cursor-pointer mx-auto mb-6" onClick={handleNewConversation}/>
-            <div className="flex flex-col justify-between h-full px-4">
-                <div className="flex flex-col">
-                    <div className="flex flex-col mb-6">
-                        <Link
-                            href={"/history"}
-                            isBlock
-                            color={undefined}
-                            className="bg-gray-50 hover:bg-yellow rounded-md transition-colors text-darkblue font-semibold text-lg py-2 px-4 block mb-2"
-                        >
-                            Historique des conversations
-                        </Link>
-                    </div>
-                
-                    <h1 className="text-2xl font-bold text-primary mb-4 px-2">Documentation</h1>
-                    <div className="bg-gray-50 rounded-lg p-2">
-                        <ul className="flex flex-col space-y-1">
-                            <li className="hover:bg-yellow rounded-md transition-colors">
-                                <Link
-                                    href={"/learning"}
-                                    isBlock
-                                    color={undefined}
-                                    className="text-darkblue font-semibold text-lg py-2 px-4 block"
-                                >
-                                    L'entraînement
-                                </Link>
-                            </li>
-                            <li className="hover:bg-yellow rounded-md transition-colors">
-                                <Link
-                                    href="#"
-                                    isBlock
-                                    color={undefined}
-                                    className="text-darkblue font-semibold text-lg py-2 px-4 block"
-                                >
-                                    Les biais
-                                </Link>
-                            </li>
-                            <li className="hover:bg-yellow rounded-md transition-colors">
-                                <Link
-                                    href="#"
-                                    isBlock
-                                    color={undefined}
-                                    className="text-darkblue font-semibold text-lg py-2 px-4 block"
-                                >
-                                    La véracité
-                                </Link>
-                            </li>
-                            <li className="hover:bg-yellow rounded-md transition-colors">
-                                <Link
-                                    href="#"
-                                    isBlock
-                                    color={undefined}
-                                    className="text-darkblue font-semibold text-lg py-2 px-4 block"
-                                >
-                                    Les mathématiques
-                                </Link>
-                            </li>
-                            <li className="hover:bg-yellow rounded-md transition-colors">
-                                <Link
-                                    href="#"
-                                    isBlock
-                                    color={undefined}
-                                    className="text-darkblue font-semibold text-lg py-2 px-4 block"
-                                >
-                                    L'espace vectoriel
-                                </Link>
-                            </li>
-                        </ul>
-                    </div>
-                </div>
-                <div className="mt-auto px-2">
-                    <Button
-                        className="w-full py-3 px-6 bg-primary hover:bg-yellow text-white font-semibold text-lg shadow-md transition-colors"
-                        radius="none"
-                        size="lg"
-                        onPress={handleNewConversation}
-                    >
-                        Nouvelle conversation
-                    </Button>
-                </div>
-            </div>
-=======
 export const SidePanelLeft: React.FC<{ callResetChat: () => void }> = ({
   callResetChat,
 }) => {
@@ -110,9 +14,18 @@
       />
       <div className="flex flex-col justify-between h-full px-4">
         <div className="flex flex-col">
-          <h1 className="text-2xl font-bold text-primary mb-4 px-2">
-            Documentation
-          </h1>
+            <div className="flex flex-col mb-6">
+                        <Link
+                            href={"/history"}
+                            isBlock
+                            color={undefined}
+                            className="bg-gray-50 hover:bg-yellow rounded-md transition-colors text-darkblue font-semibold text-lg py-2 px-4 block mb-2"
+                        >
+                            Historique des conversations
+                        </Link>
+                    </div>
+
+          <h1 className="text-2xl font-bold text-primary mb-4 px-2">Documentation</h1>
           <div className="bg-gray-50 p-2">
             <ul className="flex flex-col space-y-1">
               <li className="hover:bg-yellow transition-colors">
@@ -167,7 +80,6 @@
               </li>
             </ul>
           </div>
->>>>>>> 31c9cf56
         </div>
         <Button
           className="pr-5 pl-5 hover:bg-yellow  text-white font-semibold  text-lg"
