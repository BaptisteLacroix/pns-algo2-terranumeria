<<<<<<< HEAD
import { BrowserRouter as Router, Route, Routes } from "react-router-dom";
import { SidePanelLeft } from "@/components/SidePanelLeft.tsx";
import { SidePanelRight } from "@/components/SidePanelRight.tsx";
import { DialogBox } from "@/components/DialogBox.tsx";
import { Learning } from "@/pages/learning.tsx";
import { History } from "@/pages/history.tsx";
=======
import {BrowserRouter as Router, Route, Routes} from "react-router-dom";
import {SidePanelLeft} from "@/components/SidePanelLeft.tsx";
import {SidePanelRight} from "@/components/SidePanelRight.tsx";
import {DialogBox} from "@/components/DialogBox.tsx";
import {Learning} from "@/pages/learning.tsx";
>>>>>>> 1efab86b
import {
    resetWithProfil,
    getProfil,
} from "../components/services/BackendService.ts";
import {useState} from "react";
import {History} from "@/pages/history.tsx";

export const CommonParent = () => {
    const [showTokenBorders, setShowTokenBorders] = useState(false);
    const [showTokenPopovers, setShowTokenPopovers] = useState(false);
    const [resetDialog, setResetDialog] = useState(false);

    const resetChatWithProfile = (profil: string) => {
        resetWithProfil(profil);
        setResetDialog(prev => !prev); // Toggle the state to trigger reset
    };

    const callResetChat = () => {
        resetWithProfil(getProfil());
        setResetDialog(prev => !prev); // Toggle the state to trigger reset
    };

<<<<<<< HEAD
  return (
    <Router>
      <div className="flex w-full h-screen overflow-hidden">
        <SidePanelLeft callResetChat={callResetChat} />
        <Routes>
          <Route path="/" element={<DialogBox ref={dialogRef}/>} />
          <Route path="/history" element={<History />} />
          <Route path="/learning" element={<Learning />} />
          <Route path="/biais" element={<Learning />} />
          <Route path="/veracite" element={<Learning />} />
          <Route path="/mathematiques" element={<Learning />} />
          <Route path="/espace-vectoriel" element={<Learning />} />
        </Routes>
        <SidePanelRight changeProfil={resetChatWithProfil} />
      </div>
    </Router>
  );
=======
    return (
        <Router>
            <div className="flex w-full h-screen overflow-hidden">
                <SidePanelLeft callResetChat={callResetChat}/>
                <Routes>
                    <Route
                        path="/"
                        element={
                            <>
                                <DialogBox
                                    showTokenBorders={showTokenBorders}
                                    showTokenPopovers={showTokenPopovers}
                                    resetDialog={resetDialog}
                                />
                                <SidePanelRight
                                    setShowTokenBorders={setShowTokenBorders}
                                    setShowTokenPopovers={setShowTokenPopovers}
                                    showTokenBorders={showTokenBorders}
                                    showTokenPopovers={showTokenPopovers}
                                    changeProfile={resetChatWithProfile}
                                />
                            </>
                        }
                    />
                    <Route path="/learning" element={<Learning/>}/>
                    <Route path="/biais" element={<Learning/>}/>
                    <Route path="/veracite" element={<Learning/>}/>
                    <Route path="/mathematiques" element={<Learning/>}/>
                    <Route path="/espace-vectoriel" element={<Learning/>}/>
                    <Route path="/history" element={<History/>}/>
                </Routes>
            </div>
        </Router>
    );
>>>>>>> 1efab86b
};<|MERGE_RESOLUTION|>--- conflicted
+++ resolved
@@ -1,23 +1,15 @@
-<<<<<<< HEAD
-import { BrowserRouter as Router, Route, Routes } from "react-router-dom";
-import { SidePanelLeft } from "@/components/SidePanelLeft.tsx";
-import { SidePanelRight } from "@/components/SidePanelRight.tsx";
-import { DialogBox } from "@/components/DialogBox.tsx";
-import { Learning } from "@/pages/learning.tsx";
-import { History } from "@/pages/history.tsx";
-=======
 import {BrowserRouter as Router, Route, Routes} from "react-router-dom";
 import {SidePanelLeft} from "@/components/SidePanelLeft.tsx";
 import {SidePanelRight} from "@/components/SidePanelRight.tsx";
 import {DialogBox} from "@/components/DialogBox.tsx";
 import {Learning} from "@/pages/learning.tsx";
->>>>>>> 1efab86b
+import { History } from "@/pages/history.tsx";
+
 import {
     resetWithProfil,
     getProfil,
 } from "../components/services/BackendService.ts";
 import {useState} from "react";
-import {History} from "@/pages/history.tsx";
 
 export const CommonParent = () => {
     const [showTokenBorders, setShowTokenBorders] = useState(false);
@@ -34,25 +26,6 @@
         setResetDialog(prev => !prev); // Toggle the state to trigger reset
     };
 
-<<<<<<< HEAD
-  return (
-    <Router>
-      <div className="flex w-full h-screen overflow-hidden">
-        <SidePanelLeft callResetChat={callResetChat} />
-        <Routes>
-          <Route path="/" element={<DialogBox ref={dialogRef}/>} />
-          <Route path="/history" element={<History />} />
-          <Route path="/learning" element={<Learning />} />
-          <Route path="/biais" element={<Learning />} />
-          <Route path="/veracite" element={<Learning />} />
-          <Route path="/mathematiques" element={<Learning />} />
-          <Route path="/espace-vectoriel" element={<Learning />} />
-        </Routes>
-        <SidePanelRight changeProfil={resetChatWithProfil} />
-      </div>
-    </Router>
-  );
-=======
     return (
         <Router>
             <div className="flex w-full h-screen overflow-hidden">
@@ -87,5 +60,4 @@
             </div>
         </Router>
     );
->>>>>>> 1efab86b
 };